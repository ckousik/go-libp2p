package config

import (
	"fmt"

	"github.com/libp2p/go-libp2p-core/crypto"
	"github.com/libp2p/go-libp2p-core/host"
	"github.com/libp2p/go-libp2p-core/peer"
	"github.com/libp2p/go-libp2p-core/sec"
	"github.com/libp2p/go-libp2p-core/sec/insecure"

	csms "github.com/libp2p/go-conn-security-multistream"
)

// SecC is a security transport constructor.
type SecC func(h host.Host) (sec.SecureTransport, error)

// MsSecC is a tuple containing a security transport constructor and a protocol
// ID.
type MsSecC struct {
	SecC
	ID string
}

var securityArgTypes = newArgTypeSet(
	hostType, networkType, peerIDType,
	privKeyType, pubKeyType, pstoreType,
)

// SecurityConstructor creates a security constructor from the passed parameter
// using reflection.
func SecurityConstructor(security interface{}) (SecC, error) {
	// Already constructed?
	if t, ok := security.(sec.SecureTransport); ok {
		return func(_ host.Host) (sec.SecureTransport, error) {
			return t, nil
		}, nil
	}

	ctor, err := makeConstructor(security, securityType, securityArgTypes)
	if err != nil {
		return nil, err
	}
	return func(h host.Host) (sec.SecureTransport, error) {
		t, err := ctor(h, nil, nil)
		if err != nil {
			return nil, err
		}
		return t.(sec.SecureTransport), nil
	}, nil
}

func makeInsecureTransport(id peer.ID, privKey crypto.PrivKey) sec.SecureMuxer {
	secMuxer := new(csms.SSMuxer)
	secMuxer.AddTransport(insecure.ID, insecure.NewWithIdentity(id, privKey))
	return secMuxer
}

<<<<<<< HEAD
func makeSecurityTransport(h host.Host, tpts []MsSecC) (sec.SecureMuxer, error) {
=======
func makeSecurityMuxer(h host.Host, tpts []MsSecC) (sec.SecureMuxer, error) {
>>>>>>> b85f227e
	secMuxer := new(csms.SSMuxer)
	transportSet := make(map[string]struct{}, len(tpts))
	for _, tptC := range tpts {
		if _, ok := transportSet[tptC.ID]; ok {
			return nil, fmt.Errorf("duplicate security transport: %s", tptC.ID)
		}
		transportSet[tptC.ID] = struct{}{}
	}
	for _, tptC := range tpts {
		tpt, err := tptC.SecC(h)
		if err != nil {
			return nil, err
		}
		if _, ok := tpt.(*insecure.Transport); ok {
			return nil, fmt.Errorf("cannot construct libp2p with an insecure transport, set the Insecure config option instead")
		}
		secMuxer.AddTransport(tptC.ID, tpt)
	}
	return secMuxer, nil
}<|MERGE_RESOLUTION|>--- conflicted
+++ resolved
@@ -56,11 +56,7 @@
 	return secMuxer
 }
 
-<<<<<<< HEAD
-func makeSecurityTransport(h host.Host, tpts []MsSecC) (sec.SecureMuxer, error) {
-=======
 func makeSecurityMuxer(h host.Host, tpts []MsSecC) (sec.SecureMuxer, error) {
->>>>>>> b85f227e
 	secMuxer := new(csms.SSMuxer)
 	transportSet := make(map[string]struct{}, len(tpts))
 	for _, tptC := range tpts {
